"""A setuptools based setup module.

See:
https://packaging.python.org/en/latest/distributing.html
https://github.com/pypa/sampleproject
"""

# Always prefer setuptools over distutils.

from setuptools import setup, find_packages

# To use a consistent encoding:

from codecs import open

from os import path

here = path.abspath(path.dirname(__file__))

# Get the long description from the README file.

with open(path.join(here, 'README.md'), encoding='utf-8') as f:
    long_description = f.read()

setup(
<<<<<<< HEAD
    name='mlhub',
    version='3.1.7',  # DO NOT MODIFY. Managed from Makefile.
=======
    name='mlhubdev',
    version='3.2.7',  # DO NOT MODIFY. Managed from Makefile.
>>>>>>> e3fc44c4
    description='Machine learning model repository manager',
    long_description=long_description,
    long_description_content_type='text/markdown',
    author='Graham Williams',
    author_email='mlhub@togaware.com',
    url='https://mlhub.ai',
    classifiers=[
        'Development Status :: 4 - Beta',
        'Environment :: Console',
        'Intended Audience :: End Users/Desktop',
        'License :: OSI Approved :: MIT License',
        'Programming Language :: Python :: 3',
    ],
    keywords='machine learning models repository',
    packages=find_packages(exclude=['contrib', 'docs', 'tests']),
    package_data={
        '.': ['LICENSE'],
        'mlhub': [
            'bash_completion.d/ml.bash',
            'scripts/*.sh',
            'scripts/dep/*.sh',
            'scripts/dep/*.R'],
    },
    entry_points={'console_scripts': ['ml=mlhub:main']},
    install_requires=[
        'distro',
        'fuzzywuzzy',
        'python-Levenshtein',
        'pyyaml',
        'requests',
        'yamlordereddictloader',
    ],
    include_package_data=True,
)<|MERGE_RESOLUTION|>--- conflicted
+++ resolved
@@ -23,13 +23,8 @@
     long_description = f.read()
 
 setup(
-<<<<<<< HEAD
     name='mlhub',
-    version='3.1.7',  # DO NOT MODIFY. Managed from Makefile.
-=======
-    name='mlhubdev',
-    version='3.2.7',  # DO NOT MODIFY. Managed from Makefile.
->>>>>>> e3fc44c4
+    version='3.3.0',  # DO NOT MODIFY. Managed from Makefile.
     description='Machine learning model repository manager',
     long_description=long_description,
     long_description_content_type='text/markdown',
