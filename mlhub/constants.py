--- conflicted
+++ resolved
@@ -84,11 +84,7 @@
 EXT_MLM = ".mlm"    # Archive filename extension
 EXT_AIPK = ".aipk"  # Backward compatibility
 
-<<<<<<< HEAD
-VERSION = "3.3.0"  # DO NOT MODIFY. Managed from ../Makefile.
-=======
 VERSION = "3.3.4"  # DO NOT MODIFY. Managed from ../Makefile.
->>>>>>> f43cf65d
 
 OPTIONS = {
 
