--- conflicted
+++ resolved
@@ -720,34 +720,6 @@
 # ----------------------------------------------------------------------
 
 
-<<<<<<< HEAD
-        if next_index < len(avail_cmds):
-            next = avail_cmds[next_index]
-            next_meta = description['commands'][next]
-
-            if type(next_meta) is str:
-                msg = dropdot(lower_first_letter(next_meta))
-            else:
-                # Handle malformed DESCRIPTION.yaml like
-                # --
-                # commands:
-                #   print:
-                #     description: print a textual summary of the model
-                #   score:
-                #     equired: the name of a CSV file containing a header and 6 columns
-                #     description: apply the model to a supplied dataset
-
-                msg = next_meta.pop('description', None)
-
-            if msg is not None:
-                msg = "\nTo " + msg
-            else:
-                msg = "You may try"
-            msg += ":\n\n  $ {} {} {}"
-            msg = msg.format(CMD, next, model)
-        else:
-            msg = "\nThank you for exploring the '{}' model. Visit https://mlhub.ai.".format(model)
-=======
 class ModelURLAccessException(Exception):
     pass
 
@@ -802,7 +774,6 @@
 
 class ModelPkgDirCreateException(Exception):
     pass
->>>>>>> 7f4e0d3b
 
 
 class ModelPkgCacheDirCreateException(Exception):
