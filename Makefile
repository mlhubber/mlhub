--- conflicted
+++ resolved
@@ -11,11 +11,7 @@
 #   Minor update
 #   Bug fix
 
-<<<<<<< HEAD
-VER=3.0.7
-=======
-VER=3.1.6
->>>>>>> 49436cc3
+VER=3.1.7
 
 TAR_GZ = dist/$(APP)-$(VER).tar.gz
 
