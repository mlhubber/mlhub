--- conflicted
+++ resolved
@@ -11,11 +11,7 @@
 #   Minor update
 #   Bug fix
 
-<<<<<<< HEAD
-VER=3.1.7
-=======
-VER=3.2.7
->>>>>>> e3fc44c4
+VER=3.3.0
 
 TAR_GZ = dist/$(APP)-$(VER).tar.gz
 
